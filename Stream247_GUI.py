# Stream247_GUI.py — GUI YouTube 24/7 streamer
# - Uses yt-dlp.exe (next to the EXE) for playlist IDs / titles / direct URLs
# - Auto-selects NVENC > QSV > AMF > x264 via safe probe
# - Runs ffmpeg and yt-dlp with hidden windows (no console)
# - Clean Start/Stop (kills ffmpeg reliably; Windows fallback uses taskkill /T /F)
# - Saves config to config.json next to the EXE
# - Overlay shows: "<TITLE> • <Pretty Date>" with title truncation (date preserved)

import os, sys, time, json, random, shutil, subprocess, threading, datetime
from dataclasses import dataclass
from typing import List, Optional, Tuple
from pathlib import Path
<<<<<<< HEAD


=======
>>>>>>> a5a24148
from PySide6 import QtCore, QtGui, QtWidgets

APP_NAME = "Stream247"
IS_WIN = (os.name == "nt")
CREATE_NO_WINDOW = 0x08000000 if IS_WIN else 0
CREATE_NEW_PROCESS_GROUP = 0x00000200 if IS_WIN else 0

STARTUPINFO = None
if IS_WIN:
    STARTUPINFO = subprocess.STARTUPINFO()
    STARTUPINFO.dwFlags |= subprocess.STARTF_USESHOWWINDOW  # hide windows

# ---------- config.json helpers ----------
def _app_dir() -> Path:
    if getattr(sys, "frozen", False) and hasattr(sys, "_MEIPASS"):
        return Path(sys.executable).parent  # packaged exe folder
    return Path.cwd()                       # running from source

CONFIG_PATH = _app_dir() / "config.json"

def load_config_json() -> dict:
    try:
        if CONFIG_PATH.exists():
            return json.loads(CONFIG_PATH.read_text(encoding="utf-8"))
    except Exception:
        pass
    return {}

def save_config_json(data: dict) -> None:
    try:
        CONFIG_PATH.write_text(json.dumps(data, ensure_ascii=False, indent=2), encoding="utf-8")
    except Exception:
        pass

# ---------- misc utilities ----------
def resource_path(name: str) -> str:
    base = getattr(sys, "_MEIPASS", os.path.dirname(os.path.abspath(sys.argv[0])))
    p = Path(base) / name
    if p.exists():
        return str(p)
    return str(Path.cwd() / name)

def find_binary(candidates: List[str]) -> Optional[str]:
    for c in candidates:
        p = shutil.which(c)
        if p:
            return p
    for c in candidates:
        rp = resource_path(c)
        if Path(rp).exists():
            return rp
    return None

def find_ffmpeg() -> Optional[str]:
    return find_binary(["ffmpeg", "ffmpeg.exe"])

def find_ytdlp() -> Optional[str]:
    return find_binary(["yt-dlp.exe", "yt-dlp"])

def run_hidden(cmd: List[str], check=False, capture=True, text=True, timeout=None) -> subprocess.CompletedProcess:
    kwargs = dict(startupinfo=STARTUPINFO, creationflags=CREATE_NO_WINDOW)
    if capture:
        kwargs.update(dict(stdout=subprocess.PIPE, stderr=subprocess.PIPE, text=text))
    return subprocess.run(cmd, check=check, timeout=timeout, **kwargs)

def safe_write_text(path: Path, text: str) -> None:
    try:
        path.write_text(text, encoding="utf-8", errors="ignore")
    except Exception:
        pass

def ffprobe_encoder(ffmpeg_path: str, codec: str) -> bool:
    try:
        null = "NUL" if IS_WIN else "/dev/null"
        cmd = [
            ffmpeg_path, "-hide_banner", "-loglevel", "error",
            "-f", "lavfi", "-i", "color=black:s=320x180:rate=30",
            "-t", "0.2", "-c:v", codec, "-f", "null", null
        ]
        return run_hidden(cmd).returncode == 0
    except Exception:
        return False

def fmt_yt_date(upload_date: Optional[str], timestamp: Optional[int], release_ts: Optional[int]) -> Optional[str]:
    dt = None
    if upload_date and len(upload_date) == 8 and upload_date.isdigit():
        try:
            dt = datetime.datetime.strptime(upload_date, "%Y%m%d")
        except Exception:
            dt = None
    if dt is None:
        ts = release_ts or timestamp
        if ts:
            try:
                dt = datetime.datetime.fromtimestamp(int(ts))
            except Exception:
                dt = None
    if dt is None:
        return None
    return dt.strftime("%b %#d, %Y") if IS_WIN else dt.strftime("%b %-d, %Y")

# ---------- streaming core ----------
@dataclass
class StreamConfig:
    playlist_url: str
    stream_key: str
    rtmp_base: str = "rtmp://a.rtmp.youtube.com/live2"
    fps: int = 30
    height: int = 720
    video_bitrate: str = "2300k"
    bufsize: str = "4600k"
    audio_bitrate: str = "128k"
    overlay_titles: bool = True
    shuffle: bool = False
    sleep_between: int = 0
    fontfile: str = r"C:\Windows\Fonts\arial.ttf"
    title_file: str = "current_title.txt"
    bumper_path: str = ""

    # runtime-selected
    encoder: str = "libx264"
    encoder_name: str = "CPU x264"
    pix_fmt: str = "yuv420p"
    extra_venc_flags: List[str] = None  # type: ignore

    def rtmp_url(self) -> str:
        return f"{self.rtmp_base}/{self.stream_key}"

class StreamWorker(QtCore.QObject):
    log = QtCore.Signal(str)
    status = QtCore.Signal(str)
    finished = QtCore.Signal()

    ff_proc: Optional[subprocess.Popen]

    def __init__(self, cfg: StreamConfig, parent=None):
        super().__init__(parent)
        self.cfg = cfg
        self._stop = threading.Event()
        self._skip = threading.Event()
        self.ffmpeg_path = find_ffmpeg()
        self.ytdlp_path = find_ytdlp()
        self.ff_proc = None

    # ---------- control ----------
    def stop(self):
        self._stop.set()
        self.log.emit("[INFO] Stop requested — killing ffmpeg…")
        try:
            if self.ff_proc and self.ff_proc.poll() is None:
                try:
                    self.ff_proc.terminate()
                    self.ff_proc.wait(timeout=1.0)
                except Exception:
                    pass
                if self.ff_proc and self.ff_proc.poll() is None:
                    try:
                        self.ff_proc.kill()
                        self.ff_proc.wait(timeout=1.0)
                    except Exception:
                        pass
                if IS_WIN and self.ff_proc and self.ff_proc.poll() is None:
                    try:
                        run_hidden(["taskkill", "/PID", str(self.ff_proc.pid), "/T", "/F"], capture=False)
                    except Exception:
                        pass
                if IS_WIN and self.ff_proc and self.ff_proc.poll() is None:
                    self.log.emit("[WARN] Aggressive kill: taskkill /IM ffmpeg.exe /T /F")
                    try:
                        run_hidden(["taskkill", "/IM", "ffmpeg.exe", "/T", "/F"], capture=False)
                    except Exception:
                        pass
        finally:
            self.ff_proc = None

    def skip(self):
        self._skip.set()
        self.log.emit("[INFO] Skip requested — advancing to next item…")
        try:
            if self.ff_proc and self.ff_proc.poll() is None:
                self.ff_proc.kill()
        except Exception:
            pass

    # ---------- yt-dlp helpers ----------
    def get_video_ids(self, playlist_url: str) -> List[str]:
        if not self.ytdlp_path:
            raise RuntimeError("yt-dlp.exe not found. Put it next to the EXE or in PATH.")
        cmd = [self.ytdlp_path, "--ignore-errors", "--flat-playlist", "--get-id", playlist_url]
        cp = run_hidden(cmd)
        if cp.returncode != 0:
            raise RuntimeError(f"yt-dlp error: {cp.stderr.strip()}")
        return [line.strip() for line in (cp.stdout or "").splitlines() if line.strip()]

    def get_metadata(self, video_id: str) -> Tuple[str, Optional[str]]:
        if not self.ytdlp_path:
            return self.get_title_legacy(video_id), None
        url = f"https://www.youtube.com/watch?v={video_id}"
        cp = run_hidden([self.ytdlp_path, "-j", url])
        if cp.returncode != 0 or not cp.stdout:
            return self.get_title_legacy(video_id), None
        try:
            data = json.loads(cp.stdout.strip().splitlines()[-1])
        except Exception:
            return self.get_title_legacy(video_id), None
        title = data.get("title") or url
        pretty_date = fmt_yt_date(data.get("upload_date"), data.get("timestamp"), data.get("release_timestamp"))
        return title, pretty_date

    def get_title_legacy(self, video_id: str) -> str:
        url = f"https://www.youtube.com/watch?v={video_id}"
        if not self.ytdlp_path:
            return url
        cp = run_hidden([self.ytdlp_path, "--get-title", url])
        return (cp.stdout or "").strip() if cp.returncode == 0 and cp.stdout else url

    def get_stream_urls(self, video_id: str) -> Tuple[str, Optional[str]]:
        if not self.ytdlp_path:
            raise RuntimeError("yt-dlp.exe not found.")
        url = f"https://www.youtube.com/watch?v={video_id}"
        fmt = "bv*+ba/best"
        cp = run_hidden([self.ytdlp_path, "-g", "-f", fmt, url])
        if cp.returncode != 0:
            raise RuntimeError(f"yt-dlp -g failed: {cp.stderr.strip()}")
        lines = [ln.strip() for ln in (cp.stdout or "").splitlines() if ln.strip()]
        if not lines:
            raise RuntimeError("No playable formats found.")
        return (lines[0], None) if len(lines) == 1 else (lines[0], lines[1])

    # ---------- encoder selection ----------
    def select_encoder(self):
        self.cfg.encoder = "libx264"
        self.cfg.encoder_name = "CPU x264"
        self.cfg.pix_fmt = "yuv420p"
        self.cfg.extra_venc_flags = ["-preset", "veryfast"]
        if not self.ffmpeg_path:
            return
        if ffprobe_encoder(self.ffmpeg_path, "h264_nvenc"):
            self.cfg.encoder = "h264_nvenc"
            self.cfg.encoder_name = "NVIDIA NVENC"
            self.cfg.pix_fmt = "yuv420p"
            self.cfg.extra_venc_flags = [
                "-preset", "p4", "-rc", "cbr_hq", "-tune", "hq",
                "-spatial_aq", "1", "-temporal_aq", "1", "-aq-strength", "8"
            ]
            return
        if ffprobe_encoder(self.ffmpeg_path, "h264_qsv"):
            self.cfg.encoder = "h264_qsv"
            self.cfg.encoder_name = "Intel Quick Sync"
            self.cfg.pix_fmt = "nv12"
            self.cfg.extra_venc_flags = ["-look_ahead", "1"]
            return
        if ffprobe_encoder(self.ffmpeg_path, "h264_amf"):
            self.cfg.encoder = "h264_amf"
            self.cfg.encoder_name = "AMD AMF"
            self.cfg.pix_fmt = "yuv420p"
            self.cfg.extra_venc_flags = ["-rc", "cbr", "-quality", "quality", "-usage", "transcoding"]
            return

    # ---------- ffmpeg ----------
    def build_ffmpeg_cmd(self, vurl: str, aurl: Optional[str]) -> List[str]:
        gop = self.cfg.fps * 2
        vf = [f"scale=-2:{self.cfg.height}:flags=bicubic"]
        if self.cfg.overlay_titles:
            fontfile = self.cfg.fontfile.replace(":", r"\:")
            fontsize = getattr(self.cfg, "_overlay_fontsize", 24)
            vf.append(
                f"drawtext=fontfile='{fontfile}':textfile='{self.cfg.title_file}':reload=1:"
                f"fontcolor=white:fontsize={fontsize}:box=1:boxcolor=black@0.5:x=10:y=10"
            )
        vf.append(f"format={self.cfg.pix_fmt}")

        cmd = [
            self.ffmpeg_path or "ffmpeg",
            "-hide_banner", "-loglevel", "warning", "-stats",
            "-re", "-i", vurl,
        ]
        if aurl:
            cmd += ["-re", "-i", aurl]

        maps = ["-map", "0:v:0"]
        if aurl:
            maps += ["-map", "1:a:0"]
        else:
            maps += ["-map", "0:a:0?"]  # optional audio if progressive

        cmd += [
            *maps,
            "-c:v", self.cfg.encoder, *self.cfg.extra_venc_flags,
            "-fflags", "+genpts",
            "-r", str(self.cfg.fps), "-g", str(gop), "-keyint_min", str(gop),
            "-b:v", self.cfg.video_bitrate, "-maxrate", self.cfg.video_bitrate, "-bufsize", self.cfg.bufsize,
            "-vf", ",".join(vf),
            "-c:a", "aac", "-b:a", self.cfg.audio_bitrate, "-ar", "44100", "-ac", "2",
            "-f", "flv", self.cfg.rtmp_url()
        ]
        return cmd

    def run_one_video(self, video_id: str):
        # Title + date overlay (truncate title; keep date intact)
        title, pretty_date = self.get_metadata(video_id)
        if self.cfg.overlay_titles:
            suffix = f" • {pretty_date}" if pretty_date else ""
            title_clean = (title or "").replace("\n", " ").strip()

            MAX_LEN = 75  # total length including suffix
            if len(title_clean) + len(suffix) > MAX_LEN:
                avail = max(10, MAX_LEN - len(suffix) - 3)  # leave room for "..."
                title_clean = title_clean[:avail] + "..."

            overlay_text = title_clean + suffix
            self.cfg._overlay_fontsize = 24
            safe_write_text(Path(self.cfg.title_file), overlay_text)
        else:
            if hasattr(self.cfg, "_overlay_fontsize"):
                delattr(self.cfg, "_overlay_fontsize")

        # Direct URLs and ffmpeg run (hidden window, own process group)
        vurl, aurl = self.get_stream_urls(video_id)
        ff_cmd = self.build_ffmpeg_cmd(vurl, aurl)
        self.log.emit(f"[CMD] ffmpeg: {' '.join(ff_cmd)}")
        self._skip.clear()
        self.ff_proc = subprocess.Popen(
            ff_cmd,
            stdin=None,
            stdout=None,
            stderr=None,
            startupinfo=STARTUPINFO,
            creationflags=CREATE_NO_WINDOW | CREATE_NEW_PROCESS_GROUP
        )

        while self.ff_proc and self.ff_proc.poll() is None and not (
            self._stop.is_set() or self._skip.is_set()
        ):
            time.sleep(0.2)

        if (self._stop.is_set() or self._skip.is_set()) and self.ff_proc and self.ff_proc.poll() is None:
            try:
                self.ff_proc.kill()
            except Exception:
                pass

        try:
            if self.ff_proc:
                self.ff_proc.wait(timeout=1.0)
        except Exception:
            pass

<<<<<<< HEAD
        self._skip.clear()

=======
>>>>>>> a5a24148
    def run_bumper(self):
        path = self.cfg.bumper_path
        if not path:
            return
        self.log.emit(f"[INFO] Playing bumper: {path}")
        prev_overlay = self.cfg.overlay_titles
        self.cfg.overlay_titles = False
        ff_cmd = self.build_ffmpeg_cmd(path, None)
        self.cfg.overlay_titles = prev_overlay
        self.log.emit(f"[CMD] ffmpeg: {' '.join(ff_cmd)}")
<<<<<<< HEAD
        self._skip.clear()
=======
>>>>>>> a5a24148
        self.ff_proc = subprocess.Popen(
            ff_cmd,
            stdin=None,
            stdout=None,
            stderr=None,
            startupinfo=STARTUPINFO,
            creationflags=CREATE_NO_WINDOW | CREATE_NEW_PROCESS_GROUP
        )
<<<<<<< HEAD
        while self.ff_proc and self.ff_proc.poll() is None and not (
            self._stop.is_set() or self._skip.is_set()
        ):
            time.sleep(0.2)
        if (self._stop.is_set() or self._skip.is_set()) and self.ff_proc and self.ff_proc.poll() is None:
=======
        while self.ff_proc and self.ff_proc.poll() is None and not self._stop.is_set():
            time.sleep(0.2)
        if self._stop.is_set() and self.ff_proc and self.ff_proc.poll() is None:
>>>>>>> a5a24148
            try:
                self.ff_proc.kill()
            except Exception:
                pass
        try:
            if self.ff_proc:
                self.ff_proc.wait(timeout=1.0)
        except Exception:
            pass
<<<<<<< HEAD
        self._skip.clear()
=======
>>>>>>> a5a24148

    # ---------- main loop ----------
    @QtCore.Slot()
    def run(self):
        if not self.ffmpeg_path:
            self.log.emit("[ERROR] ffmpeg not found. Put ffmpeg.exe next to the EXE or in PATH.")
            self.finished.emit()
            return
        if not self.ytdlp_path:
            self.log.emit("[ERROR] yt-dlp.exe not found. Put yt-dlp.exe next to the EXE or in PATH.")
            self.finished.emit()
            return

        self.select_encoder()
        self.status.emit("Starting…")
        self.log.emit(f"[INFO] Encoder: {self.cfg.encoder_name} ({self.cfg.encoder})")
        self.log.emit(f"[INFO] Playlist: {self.cfg.playlist_url}")
        self.log.emit(f"[INFO] RTMP:     {self.cfg.rtmp_url()}")
        self.log.emit(f"[INFO] Output:   {self.cfg.height}p@{self.cfg.fps}  ~{self.cfg.video_bitrate} video + {self.cfg.audio_bitrate} audio\n")

        while not self._stop.is_set():
            try:
                ids = self.get_video_ids(self.cfg.playlist_url)
                if not ids:
                    self.log.emit("[WARN] No IDs found; retrying in 30s…")
                    for _ in range(30):
                        if self._stop.is_set():
                            break
                        time.sleep(1)
                    continue

                if self.cfg.shuffle:
                    random.shuffle(ids)

                for idx, vid in enumerate(ids, 1):
                    if self._stop.is_set():
                        break

                    self.log.emit("-" * 46)
                    self.log.emit(f"[INFO] Item #{idx} - https://www.youtube.com/watch?v={vid}")
                    self.log.emit("-" * 46)

                    try:
                        self.run_one_video(vid)
                    except Exception as e:
                        self.log.emit(f"[WARN] Stream error: {e}")

                    if self._stop.is_set():
                        break
                    if self.cfg.bumper_path:
                        self.run_bumper()
                    if self._stop.is_set():
                        break
<<<<<<< HEAD
=======
                    if self.cfg.sleep_between > 0:
                        self.log.emit(f"[INFO] Sleeping {self.cfg.sleep_between}s…")
                        for _ in range(self.cfg.sleep_between):
                            if self._stop.is_set():
                                break
                            time.sleep(1)
>>>>>>> a5a24148

                if self._stop.is_set():
                    break
                self.log.emit("\n[INFO] End of playlist. Refreshing IDs and looping…\n")

            except Exception as e:
                self.log.emit(f"[WARN] Loop error: {e}. Retrying in 30s…")
                for _ in range(30):
                    if self._stop.is_set():
                        break
                    time.sleep(1)

        self.status.emit("Stopped")
        self.finished.emit()

# ---------- GUI (dark & readable checkboxes) ----------
DARK_QSS = """
* { color: #e6e6e6; font-family: Segoe UI, Arial, sans-serif; }
QWidget { background: #111315; }
QLineEdit, QComboBox, QTextEdit, QSpinBox {
  background: #1a1d21; border: 1px solid #2a2f36; border-radius: 8px; padding: 6px;
}
QPushButton { background: #2b6cb0; border: none; border-radius: 10px; padding: 8px 12px; font-weight: 600; }
QPushButton:hover { background: #2f76c2; }
QPushButton:disabled { background: #2a2f36; color: #8a8f98; }
QGroupBox { border: 1px solid #2a2f36; border-radius: 10px; margin-top: 12px; }
QGroupBox::title { subcontrol-origin: margin; left: 10px; padding: 0 4px; }

QCheckBox::indicator {
  width: 18px; height: 18px; border: 1px solid #2a2f36; border-radius: 4px;
  background: #1a1d21;
}
QCheckBox::indicator:checked {
  background: #2b6cb0; border: 1px solid #2b6cb0; image: none;
}
QCheckBox::indicator:unchecked {
  background: #1a1d21; image: none;
}
"""

class MainWindow(QtWidgets.QWidget):
    startRequested = QtCore.Signal(StreamConfig)
    stopRequested = QtCore.Signal()

    def __init__(self):
        super().__init__()
        self.setWindowTitle(f"{APP_NAME} — YouTube 24/7 VOD Streamer")
        self.setMinimumSize(860, 680)
        self.worker_thread: Optional[QtCore.QThread] = None
        self.worker: Optional[StreamWorker] = None
        self.streaming = False

        # Inputs
        self.playlist_edit = QtWidgets.QLineEdit("")
        self.playlist_edit.setPlaceholderText("Your YouTube playlist URL…")
        self.key_edit = QtWidgets.QLineEdit("")
        self.key_edit.setPlaceholderText("Your YouTube stream key…")
        self.key_edit.setEchoMode(QtWidgets.QLineEdit.Password)

        self.res_combo = QtWidgets.QComboBox()
        self.res_combo.addItems(["480p30", "480p60", "720p30", "720p60", "1080p30", "1080p60"])
        self.res_combo.setCurrentText("720p30")
        self.bitrate_edit = QtWidgets.QLineEdit("2300k")
        self.bufsize_edit = QtWidgets.QLineEdit("4600k")
        self.bumper_edit = QtWidgets.QLineEdit("")
        self.browse_btn = QtWidgets.QPushButton("Browse…")

        self.overlay_chk = QtWidgets.QCheckBox("Overlay current VOD title")
        self.overlay_chk.setChecked(True)
        self.shuffle_chk = QtWidgets.QCheckBox("Shuffle playlist order")
        self.console_chk = QtWidgets.QCheckBox("Show console")
        self.console_chk.setChecked(True)
        self.remember_chk = QtWidgets.QCheckBox("Save playlist and key")
        self.remember_chk.setChecked(True)

        self.console = QtWidgets.QTextEdit()
        self.console.setReadOnly(True)
        self.console.setVisible(True)

        self.start_btn = QtWidgets.QPushButton("Start Stream")
        self.stop_btn = QtWidgets.QPushButton("Stop Stream")
        self.stop_btn.setEnabled(False)
        self.skip_btn = QtWidgets.QPushButton("Skip Video")
        self.skip_btn.setEnabled(False)

        # Layout
        form = QtWidgets.QGridLayout()
        form.addWidget(QtWidgets.QLabel("Playlist URL"), 0, 0)
        form.addWidget(self.playlist_edit, 0, 1, 1, 3)
        form.addWidget(QtWidgets.QLabel("Stream Key"), 1, 0)
        form.addWidget(self.key_edit, 1, 1, 1, 3)

        form.addWidget(QtWidgets.QLabel("Quality"), 2, 0)
        form.addWidget(self.res_combo, 2, 1)
        form.addWidget(QtWidgets.QLabel("Video Bitrate"), 2, 2)
        form.addWidget(self.bitrate_edit, 2, 3)

        form.addWidget(QtWidgets.QLabel("Buffer Size"), 3, 2)
        form.addWidget(self.bufsize_edit, 3, 3)

        form.addWidget(QtWidgets.QLabel("Bumper Video"), 4, 0)
        form.addWidget(self.bumper_edit, 4, 1, 1, 2)
        form.addWidget(self.browse_btn, 4, 3)

        toggles = QtWidgets.QHBoxLayout()
        toggles.addWidget(self.overlay_chk)
        toggles.addWidget(self.shuffle_chk)
        toggles.addStretch(1)
        toggles.addWidget(self.console_chk)

        bottom_opts = QtWidgets.QHBoxLayout()
        bottom_opts.addWidget(self.remember_chk)
        bottom_opts.addStretch(1)

        btns = QtWidgets.QHBoxLayout()
        btns.addWidget(self.start_btn)
        btns.addWidget(self.stop_btn)
        btns.addWidget(self.skip_btn)
        btns.addStretch(1)

        v = QtWidgets.QVBoxLayout(self)
        header = QtWidgets.QLabel("Loop your public YouTube VOD playlist to YouTube Live 24/7. Auto-encoder picks NVENC/QSV/AMF/x264.")
        header.setWordWrap(True)
        header.setStyleSheet("font-size:14px; color:#b9c2cf;")
        v.addWidget(header)
        v.addLayout(form)
        v.addLayout(toggles)
        v.addLayout(bottom_opts)
        v.addLayout(btns)
        v.addWidget(self.console, 1)

        # Signals
        self.start_btn.clicked.connect(self.on_start)
        self.stop_btn.clicked.connect(self.on_stop)
        self.skip_btn.clicked.connect(self.on_skip)
        self.console_chk.toggled.connect(self.console.setVisible)
        self.res_combo.currentIndexChanged.connect(self.on_quality_change)
        self.browse_btn.clicked.connect(self.on_browse_bumper)

        # persist as you tweak
        self.remember_chk.toggled.connect(lambda _: self.save_settings())
        self.overlay_chk.toggled.connect(lambda _: self.save_settings())
        self.shuffle_chk.toggled.connect(lambda _: self.save_settings())
        self.res_combo.currentIndexChanged.connect(lambda _: self.save_settings())
        self.bitrate_edit.textChanged.connect(lambda _: self.save_settings())
        self.bufsize_edit.textChanged.connect(lambda _: self.save_settings())
        self.bumper_edit.textChanged.connect(lambda _: self.save_settings())

        self.on_quality_change()
        self.load_settings()

    # --- settings (config.json) ---
    def load_settings(self):
        cfg = load_config_json()
        remember = str(cfg.get("remember", True)).lower() in ("1", "true", "yes", "on")
        self.remember_chk.setChecked(remember)

        if remember:
            self.playlist_edit.setText(cfg.get("playlist_url", ""))
            self.key_edit.setText(cfg.get("stream_key", ""))

        self.overlay_chk.setChecked(bool(cfg.get("overlay_titles", True)))
        self.shuffle_chk.setChecked(bool(cfg.get("shuffle", False)))

        if "quality" in cfg:
            idx = self.res_combo.findText(cfg["quality"])
            if idx >= 0:
                self.res_combo.setCurrentIndex(idx)
        if "video_bitrate" in cfg:
            self.bitrate_edit.setText(cfg["video_bitrate"])
        if "bufsize" in cfg:
            self.bufsize_edit.setText(cfg["bufsize"])
        if "bumper_path" in cfg:
            self.bumper_edit.setText(cfg["bumper_path"])

    def save_settings(self):
        data = load_config_json()
        data.update({
            "remember": self.remember_chk.isChecked(),
            "overlay_titles": self.overlay_chk.isChecked(),
            "shuffle": self.shuffle_chk.isChecked(),
            "quality": self.res_combo.currentText(),
            "video_bitrate": self.bitrate_edit.text().strip(),
            "bufsize": self.bufsize_edit.text().strip(),
            "bumper_path": self.bumper_edit.text().strip(),
        })
        if self.remember_chk.isChecked():
            data["playlist_url"] = self.playlist_edit.text().strip()
            data["stream_key"] = self.key_edit.text().strip()
        else:
            data.pop("playlist_url", None)
            data.pop("stream_key", None)
        save_config_json(data)

    def closeEvent(self, event: QtGui.QCloseEvent) -> None:
        self.save_settings()
        return super().closeEvent(event)

    # --- UI helpers ---
    def append_log(self, text: str):
        self.console.append(text)
        self.console.moveCursor(QtGui.QTextCursor.End)

    def on_browse_bumper(self):
        path, _ = QtWidgets.QFileDialog.getOpenFileName(
            self,
            "Select bumper video",
            "",
            "Video Files (*.mp4 *.mkv *.mov *.avi);;All Files (*)",
        )
        if path:
            self.bumper_edit.setText(path)
            self.save_settings()

    def on_quality_change(self):
        choice = self.res_combo.currentText()
        if "480p30" in choice:
            self._fps = 30; self._height = 480
            if not self.streaming:
                self.bitrate_edit.setText("1000k"); self.bufsize_edit.setText("2000k")
        elif "480p60" in choice:
            self._fps = 60; self._height = 480
            if not self.streaming:
                self.bitrate_edit.setText("1500k"); self.bufsize_edit.setText("3000k")
        elif "720p30" in choice:
            self._fps = 30; self._height = 720
            if not self.streaming:
                self.bitrate_edit.setText("2300k"); self.bufsize_edit.setText("4600k")
        elif "720p60" in choice:
            self._fps = 60; self._height = 720
            if not self.streaming:
                self.bitrate_edit.setText("3200k"); self.bufsize_edit.setText("6400k")
        elif "1080p30" in choice:
            self._fps = 30; self._height = 1080
            if not self.streaming:
                self.bitrate_edit.setText("4500k"); self.bufsize_edit.setText("9000k")
        else:  # 1080p60
            self._fps = 60; self._height = 1080
            if not self.streaming:
                self.bitrate_edit.setText("6000k"); self.bufsize_edit.setText("12000k")

    def make_config(self) -> StreamConfig:
        return StreamConfig(
            playlist_url=self.playlist_edit.text().strip(),
            stream_key=self.key_edit.text().strip(),
            fps=self._fps,
            height=self._height,
            video_bitrate=self.bitrate_edit.text().strip(),
            bufsize=self.bufsize_edit.text().strip(),
            audio_bitrate="128k",
            overlay_titles=self.overlay_chk.isChecked(),
            shuffle=self.shuffle_chk.isChecked(),
            sleep_between=0,
            fontfile=r"C:\Windows\Fonts\arial.ttf",
            title_file="current_title.txt",
            bumper_path=self.bumper_edit.text().strip(),
        )

    # --- start/stop wiring ---
    def on_start(self):
        if self.streaming:
            return
        cfg = self.make_config()
        if not cfg.playlist_url or not cfg.stream_key:
            QtWidgets.QMessageBox.warning(self, APP_NAME, "Please enter Playlist URL and Stream Key.")
            return

        # save settings right when starting (if 'remember' is checked)
        self.save_settings()

        self.streaming = True
        self.start_btn.setEnabled(False)
        self.stop_btn.setEnabled(True)
        self.skip_btn.setEnabled(True)
        self.append_log("[INFO] Starting stream…")

        self.worker_thread = QtCore.QThread(self)
        self.worker = StreamWorker(cfg)
        self.worker.moveToThread(self.worker_thread)

        self.worker_thread.started.connect(self.worker.run)
        self.worker.log.connect(self.append_log)
        self.worker.status.connect(lambda s: self.append_log(f"[STATUS] {s}"))
        self.worker.finished.connect(self.on_finished)

        # Keep a stop signal for completeness, but call worker.stop() directly on Stop
        self.stopRequested.connect(self.worker.stop)

        self.worker_thread.start()

    def on_stop(self):
        if not self.streaming:
            return
        self.append_log("[INFO] Stopping…")

        # Call the worker's stop immediately (don’t wait for queued signal)
        try:
            if self.worker:
                self.worker.stop()
        except Exception:
            pass

        # Also emit the signal (harmless if already stopped)
        self.stopRequested.emit()

        # Do not quit the thread here; let on_finished() handle cleanup
        self.stop_btn.setEnabled(False)
        self.skip_btn.setEnabled(False)

    def on_skip(self):
        if not self.streaming or not self.worker:
            return
        self.append_log("[INFO] Skipping…")
        try:
            self.worker.skip()
        except Exception:
            pass

    def on_finished(self):
        self.append_log("[INFO] Worker finished.")
        try:
            if self.worker_thread:
                self.worker_thread.quit()
                self.worker_thread.wait(5000)
        except Exception:
            pass
        self.worker = None
        self.worker_thread = None
        self.streaming = False
        self.start_btn.setEnabled(True)
        self.stop_btn.setEnabled(False)
        self.skip_btn.setEnabled(False)

# ---------- entry ----------
def main():
    # Ensure taskbar groups under our app and can show our icon (Windows)
    if IS_WIN:
        import ctypes
        ctypes.windll.shell32.SetCurrentProcessExplicitAppUserModelID(APP_NAME)

    QtWidgets.QApplication.setAttribute(QtCore.Qt.AA_UseHighDpiPixmaps)
    app = QtWidgets.QApplication(sys.argv)

    # Load .ico (next to EXE when frozen, or cwd when running from source)
    icon = QtGui.QIcon(resource_path("icon.ico"))
    app.setWindowIcon(icon)  # taskbar/dock icon

    app.setStyleSheet(DARK_QSS)
    w = MainWindow()
    w.setWindowIcon(icon)    # title-bar icon
    w.resize(980, 700)
    w.show()
    sys.exit(app.exec())

if __name__ == "__main__":
    main()<|MERGE_RESOLUTION|>--- conflicted
+++ resolved
@@ -10,11 +10,6 @@
 from dataclasses import dataclass
 from typing import List, Optional, Tuple
 from pathlib import Path
-<<<<<<< HEAD
-
-
-=======
->>>>>>> a5a24148
 from PySide6 import QtCore, QtGui, QtWidgets
 
 APP_NAME = "Stream247"
@@ -363,11 +358,7 @@
         except Exception:
             pass
 
-<<<<<<< HEAD
-        self._skip.clear()
-
-=======
->>>>>>> a5a24148
+
     def run_bumper(self):
         path = self.cfg.bumper_path
         if not path:
@@ -378,10 +369,7 @@
         ff_cmd = self.build_ffmpeg_cmd(path, None)
         self.cfg.overlay_titles = prev_overlay
         self.log.emit(f"[CMD] ffmpeg: {' '.join(ff_cmd)}")
-<<<<<<< HEAD
-        self._skip.clear()
-=======
->>>>>>> a5a24148
+
         self.ff_proc = subprocess.Popen(
             ff_cmd,
             stdin=None,
@@ -390,17 +378,13 @@
             startupinfo=STARTUPINFO,
             creationflags=CREATE_NO_WINDOW | CREATE_NEW_PROCESS_GROUP
         )
-<<<<<<< HEAD
+
         while self.ff_proc and self.ff_proc.poll() is None and not (
             self._stop.is_set() or self._skip.is_set()
         ):
             time.sleep(0.2)
         if (self._stop.is_set() or self._skip.is_set()) and self.ff_proc and self.ff_proc.poll() is None:
-=======
-        while self.ff_proc and self.ff_proc.poll() is None and not self._stop.is_set():
-            time.sleep(0.2)
-        if self._stop.is_set() and self.ff_proc and self.ff_proc.poll() is None:
->>>>>>> a5a24148
+
             try:
                 self.ff_proc.kill()
             except Exception:
@@ -410,10 +394,7 @@
                 self.ff_proc.wait(timeout=1.0)
         except Exception:
             pass
-<<<<<<< HEAD
-        self._skip.clear()
-=======
->>>>>>> a5a24148
+
 
     # ---------- main loop ----------
     @QtCore.Slot()
@@ -467,15 +448,7 @@
                         self.run_bumper()
                     if self._stop.is_set():
                         break
-<<<<<<< HEAD
-=======
-                    if self.cfg.sleep_between > 0:
-                        self.log.emit(f"[INFO] Sleeping {self.cfg.sleep_between}s…")
-                        for _ in range(self.cfg.sleep_between):
-                            if self._stop.is_set():
-                                break
-                            time.sleep(1)
->>>>>>> a5a24148
+
 
                 if self._stop.is_set():
                     break
